--- conflicted
+++ resolved
@@ -1,32 +1,18 @@
 'use strict';
 
 Object.defineProperty(exports, '__esModule', { value: true });
+
+/*  */
 
 // this will be preserved during build
 // $flow-disable-line
 var VueFactory = require('./factory');
+
 var instanceOptions = {};
+
 /**
  * Create instance context.
  */
-<<<<<<< HEAD
-function createInstanceContext(instanceId, runtimeContext, data) {
-    if (data === void 0) { data = {}; }
-    var weex = runtimeContext.weex;
-    var instance = (instanceOptions[instanceId] = {
-        instanceId: instanceId,
-        config: weex.config,
-        document: weex.document,
-        data: data,
-    });
-    // Each instance has a independent `Vue` module instance
-    var Vue = (instance.Vue = createVueModuleInstance(instanceId, weex));
-    // DEPRECATED
-    var timerAPIs = getInstanceTimer(instanceId, weex.requireModule);
-    var instanceContext = Object.assign({ Vue: Vue }, timerAPIs);
-    Object.freeze(instanceContext);
-    return instanceContext;
-=======
 function createInstanceContext (
   instanceId,
   runtimeContext,
@@ -51,111 +37,121 @@
   var instanceContext = Object.assign({ Vue: Vue }, timerAPIs);
   Object.freeze(instanceContext);
   return instanceContext
->>>>>>> 6aa11872
-}
+}
+
 /**
  * Destroy an instance with id. It will make sure all memory of
  * this instance released and no more leaks.
  */
-function destroyInstance(instanceId) {
-    var instance = instanceOptions[instanceId];
-    //@ts-expect-error
-    if (instance && instance.app instanceof instance.Vue) {
-        try {
-            instance.app.$destroy();
-            instance.document.destroy();
-        }
-        catch (e) { }
-        //@ts-expect-error
-        delete instance.document;
-        delete instance.app;
-    }
-    delete instanceOptions[instanceId];
-}
+function destroyInstance (instanceId) {
+  var instance = instanceOptions[instanceId];
+  if (instance && instance.app instanceof instance.Vue) {
+    try {
+      instance.app.$destroy();
+      instance.document.destroy();
+    } catch (e) {}
+    delete instance.document;
+    delete instance.app;
+  }
+  delete instanceOptions[instanceId];
+}
+
 /**
  * Refresh an instance with id and new top-level component data.
  * It will use `Vue.set` on all keys of the new data. So it's better
  * define all possible meaningful keys when instance created.
  */
-function refreshInstance(instanceId, data) {
-    var instance = instanceOptions[instanceId];
-    //@ts-expect-error
-    if (!instance || !(instance.app instanceof instance.Vue)) {
-        return new Error("refreshInstance: instance " + instanceId + " not found!");
-    }
-    if (instance.Vue && instance.Vue.set) {
-        for (var key in data) {
-            instance.Vue.set(instance.app, key, data[key]);
-        }
-    }
-    // Finally `refreshFinish` signal needed.
-    instance.document.taskCenter.send('dom', { action: 'refreshFinish' }, []);
-}
+function refreshInstance (
+  instanceId,
+  data
+) {
+  var instance = instanceOptions[instanceId];
+  if (!instance || !(instance.app instanceof instance.Vue)) {
+    return new Error(("refreshInstance: instance " + instanceId + " not found!"))
+  }
+  if (instance.Vue && instance.Vue.set) {
+    for (var key in data) {
+      instance.Vue.set(instance.app, key, data[key]);
+    }
+  }
+  // Finally `refreshFinish` signal needed.
+  instance.document.taskCenter.send('dom', { action: 'refreshFinish' }, []);
+}
+
 /**
  * Create a fresh instance of Vue for each Weex instance.
  */
-function createVueModuleInstance(instanceId, weex) {
-    var exports = {};
-    VueFactory(exports, weex.document);
-    //@ts-expect-error
-    var Vue = exports.Vue;
-    var instance = instanceOptions[instanceId];
-    // patch reserved tag detection to account for dynamically registered
-    // components
-    var weexRegex = /^weex:/i;
-    var isReservedTag = Vue.config.isReservedTag || (function () { return false; });
-    var isRuntimeComponent = Vue.config.isRuntimeComponent || (function () { return false; });
-    Vue.config.isReservedTag = function (name) {
-        return ((!isRuntimeComponent(name) && weex.supports("@component/" + name)) ||
-            isReservedTag(name) ||
-            weexRegex.test(name));
-    };
-    Vue.config.parsePlatformTagName = function (name) { return name.replace(weexRegex, ''); };
-    // expose weex-specific info
-    Vue.prototype.$instanceId = instanceId;
-    Vue.prototype.$document = instance.document;
-    // expose weex native module getter on subVue prototype so that
-    // vdom runtime modules can access native modules via vnode.context
-    Vue.prototype.$requireWeexModule = weex.requireModule;
-    // Hack `Vue` behavior to handle instance information and data
-    // before root component created.
-    Vue.mixin({
-        beforeCreate: function () {
-            var options = this.$options;
-            // root component (vm)
-            if (options.el) {
-                // set external data of instance
-                var dataOption = options.data;
-                var internalData = (typeof dataOption === 'function' ? dataOption() : dataOption) || {};
-                options.data = Object.assign(internalData, instance.data);
-                // record instance by id
-                instance.app = this;
-            }
-        },
-        mounted: function () {
-            var options = this.$options;
-            // root component (vm)
-            if (options.el && weex.document && instance.app === this) {
-                try {
-                    // Send "createFinish" signal to native.
-                    weex.document.taskCenter.send('dom', { action: 'createFinish' }, []);
-                }
-                catch (e) { }
-            }
-        },
-    });
-    /**
-     * @deprecated Just instance variable `weex.config`
-     * Get instance config.
-     * @return {object}
-     */
-    Vue.prototype.$getConfig = function () {
-        if (instance.app instanceof Vue) {
-            return instance.config;
-        }
-    };
-    return Vue;
-}
+function createVueModuleInstance (
+  instanceId,
+  weex
+) {
+  var exports = {};
+  VueFactory(exports, weex.document);
+  var Vue = exports.Vue;
+
+  var instance = instanceOptions[instanceId];
+
+  // patch reserved tag detection to account for dynamically registered
+  // components
+  var weexRegex = /^weex:/i;
+  var isReservedTag = Vue.config.isReservedTag || (function () { return false; });
+  var isRuntimeComponent = Vue.config.isRuntimeComponent || (function () { return false; });
+  Vue.config.isReservedTag = function (name) {
+    return (!isRuntimeComponent(name) && weex.supports(("@component/" + name))) ||
+      isReservedTag(name) ||
+      weexRegex.test(name)
+  };
+  Vue.config.parsePlatformTagName = function (name) { return name.replace(weexRegex, ''); };
+
+  // expose weex-specific info
+  Vue.prototype.$instanceId = instanceId;
+  Vue.prototype.$document = instance.document;
+
+  // expose weex native module getter on subVue prototype so that
+  // vdom runtime modules can access native modules via vnode.context
+  Vue.prototype.$requireWeexModule = weex.requireModule;
+
+  // Hack `Vue` behavior to handle instance information and data
+  // before root component created.
+  Vue.mixin({
+    beforeCreate: function beforeCreate () {
+      var options = this.$options;
+      // root component (vm)
+      if (options.el) {
+        // set external data of instance
+        var dataOption = options.data;
+        var internalData = (typeof dataOption === 'function' ? dataOption() : dataOption) || {};
+        options.data = Object.assign(internalData, instance.data);
+        // record instance by id
+        instance.app = this;
+      }
+    },
+    mounted: function mounted () {
+      var options = this.$options;
+      // root component (vm)
+      if (options.el && weex.document && instance.app === this) {
+        try {
+          // Send "createFinish" signal to native.
+          weex.document.taskCenter.send('dom', { action: 'createFinish' }, []);
+        } catch (e) {}
+      }
+    }
+  });
+
+  /**
+   * @deprecated Just instance variable `weex.config`
+   * Get instance config.
+   * @return {object}
+   */
+  Vue.prototype.$getConfig = function () {
+    if (instance.app instanceof Vue) {
+      return instance.config
+    }
+  };
+
+  return Vue
+}
+
 /**
  * DEPRECATED
  * Generate HTML5 Timer APIs. An important point is that the callback
@@ -163,46 +159,43 @@
  * framework can make sure no side effect of the callback happened after
  * an instance destroyed.
  */
-function getInstanceTimer(instanceId, moduleGetter) {
-    var instance = instanceOptions[instanceId];
-    var timer = moduleGetter('timer');
-    var timerAPIs = {
-        setTimeout: function () {
-            var arguments$1 = arguments;
-
-            var args = [];
-            for (var _i = 0; _i < arguments.length; _i++) {
-                args[_i] = arguments$1[_i];
-            }
-            var handler = function () {
-                args[0].apply(args, args.slice(2));
-            };
-            timer.setTimeout(handler, args[1]);
-            //@ts-expect-error
-            return instance.document.taskCenter.callbackManager.lastCallbackId.toString();
-        },
-        setInterval: function () {
-            var arguments$1 = arguments;
-
-            var args = [];
-            for (var _i = 0; _i < arguments.length; _i++) {
-                args[_i] = arguments$1[_i];
-            }
-            var handler = function () {
-                args[0].apply(args, args.slice(2));
-            };
-            timer.setInterval(handler, args[1]);
-            //@ts-expect-error
-            return instance.document.taskCenter.callbackManager.lastCallbackId.toString();
-        },
-        clearTimeout: function (n) {
-            timer.clearTimeout(n);
-        },
-        clearInterval: function (n) {
-            timer.clearInterval(n);
-        },
-    };
-    return timerAPIs;
+function getInstanceTimer (
+  instanceId,
+  moduleGetter
+) {
+  var instance = instanceOptions[instanceId];
+  var timer = moduleGetter('timer');
+  var timerAPIs = {
+    setTimeout: function () {
+      var args = [], len = arguments.length;
+      while ( len-- ) args[ len ] = arguments[ len ];
+
+      var handler = function () {
+        args[0].apply(args, args.slice(2));
+      };
+
+      timer.setTimeout(handler, args[1]);
+      return instance.document.taskCenter.callbackManager.lastCallbackId.toString()
+    },
+    setInterval: function () {
+      var args = [], len = arguments.length;
+      while ( len-- ) args[ len ] = arguments[ len ];
+
+      var handler = function () {
+        args[0].apply(args, args.slice(2));
+      };
+
+      timer.setInterval(handler, args[1]);
+      return instance.document.taskCenter.callbackManager.lastCallbackId.toString()
+    },
+    clearTimeout: function (n) {
+      timer.clearTimeout(n);
+    },
+    clearInterval: function (n) {
+      timer.clearInterval(n);
+    }
+  };
+  return timerAPIs
 }
 
 exports.createInstanceContext = createInstanceContext;
